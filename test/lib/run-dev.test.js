--- conflicted
+++ resolved
@@ -1046,7 +1046,6 @@
     const response = await invokeAction({ actionRequestContext, logger: mockLogger })
     expect(response).toEqual({ body: { error: 'something wrong happened here' }, statusCode: 403 })
   })
-<<<<<<< HEAD
 
   test('error action cannot load action (400)', async () => {
     const packageName = 'foo'
@@ -1065,24 +1064,4 @@
     const response = await invokeAction({ actionRequestContext, logger: mockLogger })
     expect(response).toMatchObject({ body: { error: expect.stringMatching('Error loading action function:') }, statusCode: 400 })
   })
-})
-
-describe('isObjectNotArray', () => {
-  test('array should be false', () => {
-    expect(isObjectNotArray(['a', 'b', 'c'])).toBeFalsy()
-  })
-
-  test('object literal should be true', () => {
-    expect(isObjectNotArray({ some: 'object' })).toBeTruthy()
-  })
-
-  test('string should be false', () => {
-    expect(isObjectNotArray('some string')).toBeFalsy()
-  })
-
-  test('function should be false', () => {
-    expect(isObjectNotArray(() => {})).toBeFalsy()
-  })
-=======
->>>>>>> 8f22caae
 })