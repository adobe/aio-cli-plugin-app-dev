--- conflicted
+++ resolved
@@ -15,12 +15,7 @@
     "@adobe/aio-lib-env": "^3",
     "@adobe/aio-lib-runtime": "^6",
     "@adobe/aio-lib-web": "^7",
-<<<<<<< HEAD
-    "@oclif/core": "^2.11.6",
-=======
     "@oclif/core": "^3",
-    "@parcel/reporter-cli": "^2.7.0",
->>>>>>> 6d62320d
     "chalk": "^4",
     "connect-livereload": "^0.6.1",
     "execa": "^5.0.0",
