
const express = require('express')
const fs = require('fs-extra')
const https = require('node:https') // built in
const crypto = require('node:crypto')

let actionConfig = null

module.exports = async (bundler, options, log = () => { }, _actionConfig) => {
  actionConfig = _actionConfig

  process.env.__OW_API_KEY = process.env.AIO_runtime_auth
  process.env.__OW_NAMESPACE = process.env.AIO_runtime_namespace

  // options.dist ??
  const cert = fs.readFileSync(options.https.cert, 'utf-8')
  const key = fs.readFileSync(options.https.key, 'utf-8')
  const serverOptions = {
    key: key,
    cert: cert
  }

  try {
<<<<<<< HEAD
    let { bundleGraph, buildTime } = await bundler.run()
    let bundles = bundleGraph.getBundles()
=======
    const { bundleGraph, buildTime } = await bundler.run()
    const bundles = bundleGraph.getBundles()
>>>>>>> 33743913
    console.log(`✨ Built ${bundles.length} bundles in ${buildTime}ms!`)
  } catch (err) {
    console.log(err.diagnostics)
  }

  const app = express()
  app.use(express.json())
  app.use(express.static('dist/dx-excshell-1/web-dev'))
  // DONE: serveAction needs to clear cache for each request, so we get live changes
  app.all('/api/v1/web/*', serveAction)

  const port = options.serveOptions.port || Number(process.env.PORT || 9000)
  const server = https.createServer(serverOptions, app)
  server.listen(port, () => {
    console.log('server running on port : ' + port)
  })
  const url = `${options.serveOptions.https ? 'https:' : 'http:'}//localhost:${port}`

  const serverCleanup = async () => {
    console.debug('shutting down server ...')
    await app.close()
    await server.close()
  }

  return {
    url,
    serverCleanup
  }
}

const serveAction = async (req, res, next) => {
  const url = req.params[0]
  const [packageName, actionName, ...path] = url.split('/')
  const action = actionConfig[packageName]?.actions[actionName]

  if (!action) {
    // action could be a sequence ... todo: refactor these 2 paths to 1 action runner
    const sequence = actionConfig[packageName]?.sequences[actionName]
    if (sequence) {
      const actions = sequence.actions?.split(',')
      const params = {
        __ow_body: req.body,
        __ow_headers: req.headers,
        __ow_path: path.join('/'),
        __ow_query: req.query,
        __ow_method: req.method.toLowerCase(),
        ...req.query,
        ...action?.inputs,
        ...(req.is('application/json') ? req.body : {})
      }
      params.__ow_headers['x-forwarded-for'] = '127.0.0.1'
      console.log('params = ', params)
      let response = null
      console.log('this is a sequence')
      // for each action in sequence, serveAction
      for (let i = 0; i < actions.length; i++) {
        const actionName = actions[i].trim()
        const action = actionConfig[packageName]?.actions[actionName]
        if (action) {
          process.env.__OW_ACTIVATION_ID = crypto.randomBytes(16).toString('hex')
          delete require.cache[action.function]
          const actionFunction = require(action.function).main
          if (actionFunction) {
            response = await actionFunction(response ?? params)
            if (response.statusCode === 404) {
              throw response
            }
          } else {
            return res
              .status(500)
              .send({ error: `${actionName} action not found, or does not export main` })
          }
        }
      }
      const headers = response.headers || {}
      const status = response.statusCode || 200
      return res
        .set(headers || {})
        .status(status || 200)
        .send(response.body)
    } else {
      return res
        .status(404)
        .send({ error: 'not found (yet)' })
    }
  } else {
<<<<<<< HEAD
    // check if action is protected
    if (action?.annotations?.['require-adobe-auth']) {
      // check if user is authenticated
      if (!req.headers.authorization) {
=======
  // check if action is protected
    if (action?.annotations?.['require-adobe-auth']) {
      console.log('require-adobe-auth is true')
      // check if user is authenticated
      if (!req.headers.authorization) {
        console.log('no authorization header')
>>>>>>> 33743913
        return res
          .status(401)
          .send({ error: 'unauthorized' })
      }
    }
    // todo: what can we learn from action.annotations?
    // todo: action.include?
    // todo: rules, triggers, ...
    // generate an activationID just like openwhisk
    process.env.__OW_ACTIVATION_ID = crypto.randomBytes(16).toString('hex')
    delete require.cache[action.function]
    const actionFunction = require(action.function).main
<<<<<<< HEAD
    console.log('actionFunction is', actionFunction)
=======
>>>>>>> 33743913

    const params = {
      __ow_body: req.body,
      __ow_headers: req.headers,
      __ow_path: path.join('/'),
      __ow_query: req.query,
      __ow_method: req.method.toLowerCase(),
      ...req.query,
      ...action.inputs,
      ...(req.is('application/json') ? req.body : {})
<<<<<<< HEAD
    }
    params.__ow_headers['x-forwarded-for'] = '127.0.0.1'
    console.log('params = ', params)

    if (actionFunction) {
      try {
        const response = await actionFunction(params)
        const headers = response.headers || {}
        const status = response.statusCode || 200

        return res
          .set(headers || {})
          .status(status || 200)
          .send(response.body)
      } catch (e) {
        return res
          .status(500)
          .send({ error: e.message })
      }
    } else {
      return res
        .status(500)
        .send({ error: `${actionName} action not found, or does not export main` })
    }

=======
    }
    params.__ow_headers['x-forwarded-for'] = '127.0.0.1'
    console.log('params = ', params)

    if (actionFunction) {
      try {
        const response = await actionFunction(params)
        console.log('response is', response)
        const headers = response.headers || {}
        const status = response.statusCode || 200

        return res
          .set(headers || {})
          .status(status || 200)
          .send(response.body)
      } catch (e) {
        return res
          .status(500)
          .send({ error: e.message })
      }
    } else {
      console.log('no action function, or does not export main: ', action.function)
    }
    res.send(action)
>>>>>>> 33743913
  }
}<|MERGE_RESOLUTION|>--- conflicted
+++ resolved
@@ -21,13 +21,8 @@
   }
 
   try {
-<<<<<<< HEAD
     let { bundleGraph, buildTime } = await bundler.run()
     let bundles = bundleGraph.getBundles()
-=======
-    const { bundleGraph, buildTime } = await bundler.run()
-    const bundles = bundleGraph.getBundles()
->>>>>>> 33743913
     console.log(`✨ Built ${bundles.length} bundles in ${buildTime}ms!`)
   } catch (err) {
     console.log(err.diagnostics)
@@ -114,19 +109,10 @@
         .send({ error: 'not found (yet)' })
     }
   } else {
-<<<<<<< HEAD
     // check if action is protected
     if (action?.annotations?.['require-adobe-auth']) {
       // check if user is authenticated
       if (!req.headers.authorization) {
-=======
-  // check if action is protected
-    if (action?.annotations?.['require-adobe-auth']) {
-      console.log('require-adobe-auth is true')
-      // check if user is authenticated
-      if (!req.headers.authorization) {
-        console.log('no authorization header')
->>>>>>> 33743913
         return res
           .status(401)
           .send({ error: 'unauthorized' })
@@ -139,10 +125,6 @@
     process.env.__OW_ACTIVATION_ID = crypto.randomBytes(16).toString('hex')
     delete require.cache[action.function]
     const actionFunction = require(action.function).main
-<<<<<<< HEAD
-    console.log('actionFunction is', actionFunction)
-=======
->>>>>>> 33743913
 
     const params = {
       __ow_body: req.body,
@@ -153,7 +135,6 @@
       ...req.query,
       ...action.inputs,
       ...(req.is('application/json') ? req.body : {})
-<<<<<<< HEAD
     }
     params.__ow_headers['x-forwarded-for'] = '127.0.0.1'
     console.log('params = ', params)
@@ -178,32 +159,5 @@
         .status(500)
         .send({ error: `${actionName} action not found, or does not export main` })
     }
-
-=======
-    }
-    params.__ow_headers['x-forwarded-for'] = '127.0.0.1'
-    console.log('params = ', params)
-
-    if (actionFunction) {
-      try {
-        const response = await actionFunction(params)
-        console.log('response is', response)
-        const headers = response.headers || {}
-        const status = response.statusCode || 200
-
-        return res
-          .set(headers || {})
-          .status(status || 200)
-          .send(response.body)
-      } catch (e) {
-        return res
-          .status(500)
-          .send({ error: e.message })
-      }
-    } else {
-      console.log('no action function, or does not export main: ', action.function)
-    }
-    res.send(action)
->>>>>>> 33743913
   }
 }