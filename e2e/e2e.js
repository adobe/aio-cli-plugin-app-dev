--- conflicted
+++ resolved
@@ -334,11 +334,7 @@
     expect(response.ok).toBeFalsy()
     expect(response.status).toEqual(400)
     expect(await response.json()).toMatchObject({
-<<<<<<< HEAD
-      error: expect.stringMatching('Response is not valid \'message/http\'')
-=======
       error: expect.stringMatching('Response is not valid \'message/http\'.')
->>>>>>> c9fdf572
     })
   })
 
